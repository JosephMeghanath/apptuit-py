"""
Apptuit Pyformance Reporter
"""
import os
<<<<<<< HEAD
import resource
=======
import socket
>>>>>>> cca2ac8e
import sys
import threading
import gc as garbage_collector

from pyformance import MetricsRegistry
from pyformance.reporters.reporter import Reporter
<<<<<<< HEAD
from apptuit import Apptuit, DataPoint, timeseries, ApptuitSendException, TimeSeriesName
from apptuit.utils import _get_tags_from_environment
=======
from apptuit import Apptuit, DataPoint, TimeSeriesName, ApptuitSendException
from ..utils import _get_tags_from_environment, strtobool
>>>>>>> cca2ac8e

try:
    from functools import lru_cache
except ImportError:
    from backports.functools_lru_cache import lru_cache

NUMBER_OF_TOTAL_POINTS = "apptuit.reporter.send.total"
NUMBER_OF_SUCCESSFUL_POINTS = "apptuit.reporter.send.successful"
NUMBER_OF_FAILED_POINTS = "apptuit.reporter.send.failed"
API_CALL_TIMER = "apptuit.reporter.send.time"
DISABLE_HOST_TAG = "APPTUIT_DISABLE_HOST_TAG"
BATCH_SIZE = 50000


def default_error_handler(status_code, successful, failed, errors):
    """
    This is the default error handler for the ApptuitReporter.
    It simply writes the errors to stderr.
    Parameters
    ----------
        status_code: response status_code of Apptuit.send()
        successful: number of datapoints updated successfully
        failed: number of datapoints updating failed
        errors: errors in response
    """
    msg = "%d points out of %d had errors\n" \
          "HTTP status returned from Apptuit: %d\n" \
          "Detailed error messages: %s\n" % \
          (failed, successful + failed, status_code, str(errors))
    sys.stderr.write(msg)


@lru_cache(maxsize=None)
def sanitize_metric_name(metric_name):
    return metric_name.replace('.', '_')


class ApptuitReporter(Reporter):
    """
        Pyformance based reporter for Apptuit. It provides high level
        primitives, such as meter, counter, gauge, etc., for collecting
        data and reports them asynchronously to Apptuit.
    """

    def _get_gc_metric_names(self):
        gc_metric_names = [
            TimeSeriesName.encode_metric("python.gc.collection",
                                         {"type": "collection_0", "worker_id": self.pid}),
            TimeSeriesName.encode_metric("python.gc.collection",
                                         {"type": "collection_1", "worker_id": self.pid}),
            TimeSeriesName.encode_metric("python.gc.collection",
                                         {"type": "collection_2", "worker_id": self.pid}),
            TimeSeriesName.encode_metric("python.gc.threshold", {"type": "threshold_0", "worker_id": self.pid}),
            TimeSeriesName.encode_metric("python.gc.threshold", {"type": "threshold_1", "worker_id": self.pid}),
            TimeSeriesName.encode_metric("python.gc.threshold", {"type": "threshold_2", "worker_id": self.pid})
        ]
        return gc_metric_names

    def _get_thread_metic_names(self):
        thread_metric_names = [
            TimeSeriesName.encode_metric("python.thread", {"type": "demon", "worker_id": self.pid}),
            TimeSeriesName.encode_metric("python.thread", {"type": "alive", "worker_id": self.pid}),
            TimeSeriesName.encode_metric("python.thread", {"type": "dummy", "worker_id": self.pid}),
        ]
        return thread_metric_names

    def _get_resource_metic_names(self):
        resource_metric_names = [
            TimeSeriesName.encode_metric("python.cpu.time.used.seconds", {"type": "user", "worker_id": self.pid, }),
            TimeSeriesName.encode_metric("python.cpu.time.used.seconds", {"type": "system", "worker_id": self.pid, }),
            TimeSeriesName.encode_metric("python.memory.usage.kilobytes", {"type": "main", "worker_id": self.pid, }),
            TimeSeriesName.encode_metric("python.memory.usage.kilobytes", {"type": "shared", "worker_id": self.pid, }),
            TimeSeriesName.encode_metric("python.memory.usage.kilobytes",
                                         {"type": "unshared", "worker_id": self.pid, }),
            TimeSeriesName.encode_metric("python.memory.usage.kilobytes",
                                         {"type": "unshared_stack_size", "worker_id": self.pid, }),
            TimeSeriesName.encode_metric("python.page.faults", {"type": "major", "worker_id": self.pid, }),
            TimeSeriesName.encode_metric("python.page.faults", {"type": "minor", "worker_id": self.pid, }),
            TimeSeriesName.encode_metric("python.process.swaps", {"worker_id": self.pid, }),
            TimeSeriesName.encode_metric("python.block.operations", {"type": "input", "worker_id": self.pid, }),
            TimeSeriesName.encode_metric("python.block.operations", {"type": "output", "worker_id": self.pid, }),
            TimeSeriesName.encode_metric("python.ipc.messages", {"type": "sent", "worker_id": self.pid, }),
            TimeSeriesName.encode_metric("python.ipc.messages", {"type": "received", "worker_id": self.pid, }),
            TimeSeriesName.encode_metric("python.system.signals", {"worker_id": self.pid, }),
            TimeSeriesName.encode_metric("python.context.switches", {"type": "voluntary", "worker_id": self.pid, }),
            TimeSeriesName.encode_metric("python.context.switches", {"type": "involuntary", "worker_id": self.pid, }),
        ]
        return resource_metric_names

    def __init__(self, registry=None, reporting_interval=10, token=None,
                 api_endpoint="https://api.apptuit.ai", prefix="", tags=None,
<<<<<<< HEAD
                 error_handler=default_error_handler, collect_process_metrics=False,
                 prometheus_compatible=False):
=======
                 error_handler=default_error_handler, disable_host_tag=None):
>>>>>>> cca2ac8e
        """
        Parameters
        ----------
            registry: An instance of MetricsRegistry from pyformance. It is
                used as a container for all the metrics. If None, a new instance will be
                created internally
            reporting_interval: Reporting interval in seconds
            token: Apptuit API token
            prefix: Optional prefix for metric names, this will be prepended to all the
                metric names
            tags: A dictionary of tag keys and values which will be included with
                all the metrics reported by this reporter
            error_handler: A function to be executed in case of errors when reporting
                the data. If not specified, the default error handler will be used which by
                default writes the errors to stderr. The expected signature of an error handler
                is: error_handler(status_code, successful_points, failed_points, errors). Here
                status_code is the HTTP status code of the failed API call, successful_points is
                number of points processed successfully, failed_points is number of failed points
                and errors is a list of error messages describing reason of each failure.
<<<<<<< HEAD
            collect_process_metrics: A boolean variable specifying if process metrics should be
                collected or not, if set to True then process metrics will be collected. By default,
                this will collect resource, thread, and gc metrics.
=======
            disable_host_tag: By default a host tag will be added to all the metrics reported by
                the reporter. Set disable_host_tag to False if you wish to disable it
>>>>>>> cca2ac8e
        """
        super(ApptuitReporter, self).__init__(registry=registry,
                                              reporting_interval=reporting_interval)
        self.endpoint = api_endpoint
        self.token = token
        self.tags = tags
        environ_tags = _get_tags_from_environment()
        if environ_tags:
            if self.tags is not None:
                environ_tags.update(self.tags)
            self.tags = environ_tags

        if disable_host_tag is None:
            disable_host_tag = os.environ.get(DISABLE_HOST_TAG, False)
            if disable_host_tag:
                disable_host_tag = strtobool(disable_host_tag)

        if not disable_host_tag:
            if self.tags:
                if self.tags.get("host") is None:
                    self.tags["host"] = socket.gethostname()
            else:
                self.tags = {"host": socket.gethostname()}
        self.prefix = prefix if prefix is not None else ""
        self.__decoded_metrics_cache = {}
        self.client = Apptuit(token, api_endpoint, ignore_environ_tags=True)
        self._meta_metrics_registry = MetricsRegistry()
        self.error_handler = error_handler
        self.pid = os.getpid()
        self.prometheus_compatible = prometheus_compatible
        self.collect_process_metrics = collect_process_metrics
        if self.collect_process_metrics:
            self.resource_metric_names = self._get_resource_metic_names()
            self.thread_metrics_names = self._get_thread_metic_names()
            self.gc_metric_names = self._get_gc_metric_names()
            self.past_resource_metrics = [0] * len(self.resource_metric_names)
            self.past_gc_metrics = [0] * len(self.gc_metric_names)

    def _update_counter(self, key, value):
        self._meta_metrics_registry.counter(key).inc(value)

    def _collect_counter_from_list(self, metric_names, metric_values):
        for ind, metric_value in enumerate(metric_values):
            metric_counter = self.registry.counter(metric_names[ind])
            metric_counter.inc(metric_value)

    def _collect_gauge_from_list(self, metric_names, metric_val):
        for ind, metric in enumerate(metric_val):
            metric_counter = self.registry.gauge(metric_names[ind])
            metric_counter.set_value(metric)

    def collect_metrics(self):
        resource_metrics = resource.getrusage(resource.RUSAGE_SELF)
        resource_metrics = [cur_val - pre_val
                            for cur_val, pre_val in zip(resource_metrics, self.past_resource_metrics)]
        self._collect_counter_from_list(self.resource_metric_names, resource_metrics)
        th = threading.enumerate()
        thread_metrics = [
            [t.daemon is True for t in th].count(True),
            [t.daemon is False for t in th].count(True),
            [type(t) is threading._DummyThread for t in th].count(True)
        ]
        self._collect_gauge_from_list(self.thread_metrics_names, thread_metrics)
        if garbage_collector.isenabled():
            collection = list(garbage_collector.get_count())
            threshold = list(garbage_collector.get_threshold())
            gc_metrics = collection + threshold
            gc_metrics = [cur_val - pre_val
                          for cur_val, pre_val in zip(gc_metrics, self.past_gc_metrics)]
            self._collect_counter_from_list(self.gc_metric_names, gc_metrics)
            self.past_gc_metrics = gc_metrics
        self.past_resource_metrics = resource_metrics

    def report_now(self, registry=None, timestamp=None):
        """
        Report the data
        Params:
            registry: pyformance Registry containing all metrics
            timestamp: timestamp of the data point
        """
        pid = os.getpid()
        if pid != self.pid:
            self.registry = MetricsRegistry()
            self.pid = pid
            if self.collect_process_metrics:
                self.resource_metric_names = self._get_resource_metic_names()
                self.thread_metrics_names = self._get_thread_metic_names()
                self.gc_metric_names = self._get_gc_metric_names()
                self.past_resource_metrics = [0] * len(self.resource_metric_names)
                self.past_gc_metrics = [0] * len(self.gc_metric_names)
            return
        if self.collect_process_metrics:
            self.collect_metrics()
        dps = self._collect_data_points(registry or self.registry, timestamp)
        meta_dps = self._collect_data_points(self._meta_metrics_registry)
        if not dps:
            return
        dps_len = len(dps)
        success_count = 0
        failed_count = 0
        errors = []
        for i in range(0, dps_len, BATCH_SIZE):
            try:
                with self._meta_metrics_registry.timer(API_CALL_TIMER).time():
                    end_index = min(dps_len, i + BATCH_SIZE)
                    self.client.send(dps[i: end_index])
                    points_sent_count = end_index - i
                    self._update_counter(NUMBER_OF_TOTAL_POINTS, points_sent_count)
                    self._update_counter(NUMBER_OF_SUCCESSFUL_POINTS, points_sent_count)
                    self._update_counter(NUMBER_OF_FAILED_POINTS, 0)
                    success_count += points_sent_count
            except ApptuitSendException as exception:
                self._update_counter(NUMBER_OF_SUCCESSFUL_POINTS, exception.success)
                self._update_counter(NUMBER_OF_FAILED_POINTS, exception.failed)
                success_count += exception.success
                failed_count += exception.failed
                errors += exception.errors
                if self.error_handler:
                    self.error_handler(
                        exception.status_code,
                        exception.success,
                        exception.failed,
                        exception.errors
                    )
        self.client.send(meta_dps)
        if failed_count != 0:
            raise ApptuitSendException("Failed to send %d out of %d points" %
                                       (failed_count, dps_len), success=success_count,
                                       failed=failed_count, errors=errors)

    def _get_tags(self, key):
        """
        Get tags of a metric
        Params:
            metric key
        Returns:
            metric name, dictionary of tags
        """
        val = self.__decoded_metrics_cache.get(key)
        if val:
            return val[0], val[1]

        metric_name, metric_tags = TimeSeriesName.decode_metric(key)
        self.__decoded_metrics_cache[key] = (metric_name, metric_tags)
        return metric_name, metric_tags

    def _collect_data_points(self, registry, timestamp=None):
        """
        will collect all metrics from registry and convert them to DataPoints
        Params:
            registry: pyformance registry object
            timestamp: timestamp of the data point
        Returns:
            list of DataPoints
        """
        timestamp = timestamp or int(round(self.clock.time()))
        metrics = registry.dump_metrics()
        dps = []
        global_tags = self.tags if self.tags else {}
        for key in metrics.keys():
            metric_name, metric_tags = self._get_tags(key)
            sep = '.'
            if self.prometheus_compatible:
                metric_name = sanitize_metric_name(metric_name)
                sep = '_'

            if metric_tags and global_tags:
                tags = global_tags.copy()
                tags.update(metric_tags)
            elif metric_tags:
                tags = metric_tags
            else:
                tags = global_tags
            for value_key in metrics[key].keys():
                dp = DataPoint(metric="{0}{1}{2}{3}".format(self.prefix, metric_name, sep, value_key),
                               tags=tags, timestamp=timestamp, value=metrics[key][value_key])
                dps.append(dp)
        return dps<|MERGE_RESOLUTION|>--- conflicted
+++ resolved
@@ -2,24 +2,16 @@
 Apptuit Pyformance Reporter
 """
 import os
-<<<<<<< HEAD
 import resource
-=======
 import socket
->>>>>>> cca2ac8e
 import sys
 import threading
 import gc as garbage_collector
 
 from pyformance import MetricsRegistry
 from pyformance.reporters.reporter import Reporter
-<<<<<<< HEAD
-from apptuit import Apptuit, DataPoint, timeseries, ApptuitSendException, TimeSeriesName
-from apptuit.utils import _get_tags_from_environment
-=======
-from apptuit import Apptuit, DataPoint, TimeSeriesName, ApptuitSendException
+from apptuit import Apptuit, DataPoint, TimeSeriesName, ApptuitSendException, TimeSeriesName
 from ..utils import _get_tags_from_environment, strtobool
->>>>>>> cca2ac8e
 
 try:
     from functools import lru_cache
@@ -111,12 +103,9 @@
 
     def __init__(self, registry=None, reporting_interval=10, token=None,
                  api_endpoint="https://api.apptuit.ai", prefix="", tags=None,
-<<<<<<< HEAD
-                 error_handler=default_error_handler, collect_process_metrics=False,
+                 error_handler=default_error_handler, disable_host_tag=None,
+                 collect_process_metrics=False,
                  prometheus_compatible=False):
-=======
-                 error_handler=default_error_handler, disable_host_tag=None):
->>>>>>> cca2ac8e
         """
         Parameters
         ----------
@@ -136,14 +125,11 @@
                 status_code is the HTTP status code of the failed API call, successful_points is
                 number of points processed successfully, failed_points is number of failed points
                 and errors is a list of error messages describing reason of each failure.
-<<<<<<< HEAD
+            disable_host_tag: By default a host tag will be added to all the metrics reported by
+                the reporter. Set disable_host_tag to False if you wish to disable it
             collect_process_metrics: A boolean variable specifying if process metrics should be
                 collected or not, if set to True then process metrics will be collected. By default,
                 this will collect resource, thread, and gc metrics.
-=======
-            disable_host_tag: By default a host tag will be added to all the metrics reported by
-                the reporter. Set disable_host_tag to False if you wish to disable it
->>>>>>> cca2ac8e
         """
         super(ApptuitReporter, self).__init__(registry=registry,
                                               reporting_interval=reporting_interval)
